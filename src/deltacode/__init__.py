--- conflicted
+++ resolved
@@ -105,13 +105,9 @@
                 continue
 
         # make sure everything is accounted for
-<<<<<<< HEAD
-        assert len(deltas) == ((self.new.files_count - new_nonfiles) + (self.old.files_count - old_nonfiles) - (modified + unchanged))
-=======
         deltaCount = len(deltas['added']) + len(deltas['modified']) + len(deltas['removed']) + len(deltas['unmodified'])
         assert deltaCount == ((self.new.files_count - new_nonfiles) +
                               (self.old.files_count - old_nonfiles) - modified - unmodified)
->>>>>>> 6432d132
 
         return deltas
 
