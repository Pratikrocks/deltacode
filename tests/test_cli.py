--- conflicted
+++ resolved
@@ -84,13 +84,9 @@
         result_file = self.get_temp_file("json")
 
         runner = CliRunner()
-<<<<<<< HEAD
-        result = runner.invoke(
-            cli.cli, ["-n", new_scan, "-o", old_scan, "-j", result_file, "-a"]
-        )
-=======
+
         result = runner.invoke(cli.cli, ['-n', new_scan, '-o',  old_scan, '-j', result_file, '-a'], terminal_width=TERMINAL_WIDTH)
->>>>>>> 6b50a686
+
 
         assert result.exit_code == 0
 
@@ -253,13 +249,9 @@
         result_file = self.get_temp_file("json")
 
         runner = CliRunner()
-<<<<<<< HEAD
-        result = runner.invoke(
-            cli.cli, ["-n", new_scan, "-o", old_scan, "-j", result_file]
-        )
-=======
+
         result = runner.invoke(cli.cli, ['-n', new_scan, '-o',  old_scan, '-j', result_file], terminal_width=TERMINAL_WIDTH)
->>>>>>> 6b50a686
+
 
         assert result.exit_code == 0
 
@@ -360,11 +352,9 @@
         old_scan = self.get_test_loc("cli/scan_1_file_moved_old.json")
 
         runner = CliRunner()
-<<<<<<< HEAD
-        result = runner.invoke(cli.cli, ["-n", new_scan, "-o", old_scan, "-a"])
-=======
+
         result = runner.invoke(cli.cli, ['-n', new_scan, '-o',  old_scan, '-a'], terminal_width=TERMINAL_WIDTH)
->>>>>>> 6b50a686
+
 
         assert result.exit_code == 0
 
@@ -410,11 +400,9 @@
         old_scan = self.get_test_loc("cli/scan_1_file_moved_old.json")
 
         runner = CliRunner()
-<<<<<<< HEAD
-        result = runner.invoke(cli.cli, ["-n", new_scan, "-o", old_scan])
-=======
+
         result = runner.invoke(cli.cli, ['-n', new_scan, '-o',  old_scan], terminal_width=TERMINAL_WIDTH)
->>>>>>> 6b50a686
+
 
         assert result.exit_code == 0
 
@@ -459,13 +447,9 @@
         result_file = self.get_temp_file("json")
 
         runner = CliRunner()
-<<<<<<< HEAD
-        result = runner.invoke(
-            cli.cli, ["-n", new_scan, "-o", old_scan, "-j", result_file, "-a"]
-        )
-=======
+
         result = runner.invoke(cli.cli, ['-n', new_scan, '-o',  old_scan, '-j', result_file, '-a'], terminal_width=TERMINAL_WIDTH)
->>>>>>> 6b50a686
+
 
         json_result = json.load(open(result_file))
 
@@ -478,13 +462,8 @@
         result_file = self.get_temp_file("json")
 
         runner = CliRunner()
-<<<<<<< HEAD
-        result = runner.invoke(
-            cli.cli, ["-n", new_scan, "-o", old_scan, "-j", result_file]
-        )
-=======
+
         result = runner.invoke(cli.cli, ['-n', new_scan, '-o',  old_scan, '-j', result_file], terminal_width=TERMINAL_WIDTH)
->>>>>>> 6b50a686
 
         json_result = json.load(open(result_file))
 
@@ -492,11 +471,9 @@
 
     def test_help(self):
         runner = CliRunner()
-<<<<<<< HEAD
-        result = runner.invoke(cli.cli, ["--help"])
-=======
+
         result = runner.invoke(cli.cli, ['--help'], terminal_width=TERMINAL_WIDTH)
->>>>>>> 6b50a686
+
 
         assert "Usage: cli [OPTIONS]" in result.output
         assert "Identify the changes that need to be made" in result.output
@@ -507,35 +484,24 @@
 
     def test_version(self):
         runner = CliRunner()
-<<<<<<< HEAD
-        result = runner.invoke(cli.cli, ["--version"])
-=======
+
         result = runner.invoke(cli.cli, ['--version'], terminal_width=TERMINAL_WIDTH)
->>>>>>> 6b50a686
+
 
         assert "DeltaCode version" in result.output
 
     def test_empty(self):
         runner = CliRunner()
-<<<<<<< HEAD
-        result = runner.invoke(cli.cli, [])
-
-        assert "Usage: cli [OPTIONS]" in result.output
-=======
+
         result = runner.invoke(cli.cli, [], terminal_width=TERMINAL_WIDTH)
         
         assert 'Usage: cli [OPTIONS]' in result.output
->>>>>>> 6b50a686
+
         assert "Error: Missing option '-n' / '--new'." in result.output
 
     def test_incorrect_flag(self):
         runner = CliRunner()
-<<<<<<< HEAD
-        result = runner.invoke(cli.cli, ["-xyz"])
-
-        assert "Error: No such option: -x" in result.output
-=======
+
         result = runner.invoke(cli.cli, ['-xyz'], terminal_width=TERMINAL_WIDTH)
 
         assert 'Error: No such option: -x' in result.output
->>>>>>> 6b50a686
