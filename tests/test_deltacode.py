#
#  Copyright (c) 2017 nexB Inc. and others. All rights reserved.
#
from __future__ import absolute_import, print_function

from collections import OrderedDict
import json
import os

from click.testing import CliRunner
import pytest

from commoncode.testcase import FileBasedTesting
import deltacode
from deltacode import DeltaCode
from deltacode import models


def get_license_keys(deltas, age, path):
    """
    This helper function constructs a list of license keys from the
    DeltaCode.deltas OrderedDict passed from DeltaCode.determine_delta() to
    DeltaCode.modified_lic_diff() in order to add the 'license_changes'
    key/value pair to the OrderedDict.  See, e.g.,
    test_DeltaCode_license_modified().
    """
    if deltas['license_changes']:
        for lic_diff in deltas['license_changes']:
            if age == 'new_file' and lic_diff.new_file.path == path:
                new_key_list = [license.key for license in lic_diff.new_file.licenses]
                return sorted(new_key_list)
            elif age == 'old_file' and lic_diff.old_file.path == path:
                old_key_list = [license.key for license in lic_diff.old_file.licenses]
                return sorted(old_key_list)
    else:
        return []



class TestDeltacode(FileBasedTesting):

    test_data_dir = os.path.join(os.path.dirname(__file__), 'data')

    def test_align_and_index_scans(self):
        new_scan = self.get_test_loc('deltacode/ecos-align-index-new.json')
        old_scan = self.get_test_loc('deltacode/ecos-align-index-old.json')

        new = models.Scan(new_scan)
        old = models.Scan(old_scan)

        delta = DeltaCode(None, None)
        delta.new = new
        delta.old = old

        delta.align_scan()

        new_index = delta.new.index_files()
        old_index = delta.old.index_files()

        new_index_length = 0
        for k,v in new_index.items():
            new_index_length += len(v)

        old_index_length = 0
        for k,v in old_index.items():
            old_index_length += len(v)

        assert delta.new.files_count == new_index_length
        assert delta.old.files_count == old_index_length

    def test_DeltaCode_ecos_failed_counts_assertion(self):
        new_scan = self.get_test_loc('deltacode/ecos-failed-counts-assertion-new.json')
        old_scan = self.get_test_loc('deltacode/ecos-failed-counts-assertion-old.json')

        result = DeltaCode(new_scan, old_scan)

        assert result.new.files_count == 11408
        assert result.old.files_count == 8631

    def test_DeltaCode_abcm_aligned(self):
        new_scan = self.get_test_loc('deltacode/abcm-aligned-new.json')
        old_scan = self.get_test_loc('deltacode/abcm-aligned-old.json')

        result = DeltaCode(new_scan, old_scan)
        counts = result.get_stats()

        assert counts.get('added') == 25
        assert counts.get('modified') == 16
        assert counts.get('removed') == 5
        assert counts.get('unmodified') == 280

    def test_DeltaCode_zlib_unaligned_same_base_path(self):
        new_scan = self.get_test_loc('deltacode/zlib-unaligned-same-base-path-new.json')
        old_scan = self.get_test_loc('deltacode/zlib-unaligned-same-base-path-old.json')

        result = DeltaCode(new_scan, old_scan)
        counts = result.get_stats()

        assert counts.get('added') == 232
        assert counts.get('modified') == 22
        assert counts.get('removed') == 18
        assert counts.get('unmodified') == 0

    def test_DeltaCode_zlib_unaligned(self):
        new_scan = self.get_test_loc('deltacode/zlib-unaligned-new.json')
        old_scan = self.get_test_loc('deltacode/zlib-unaligned-old.json')

        result = DeltaCode(new_scan, old_scan)
        counts = result.get_stats()

        assert counts.get('added') == 254
        assert counts.get('modified') == 0
        assert counts.get('removed') == 40
        assert counts.get('unmodified') == 0

    def test_DeltaCode_identical(self):
        new_scan = self.get_test_loc('deltacode/identical.json')
        old_scan = self.get_test_loc('deltacode/identical.json')

        result = DeltaCode(new_scan, old_scan)
        counts = result.get_stats()

        assert counts.get('added') == 0
        assert counts.get('modified') == 0
        assert counts.get('removed') == 0
        assert counts.get('unmodified') == 8

    def test_DeltaCode_file_added(self):
        new_scan = self.get_test_loc('deltacode/new_added1.json')
        old_scan = self.get_test_loc('deltacode/old_added1.json')

        result = DeltaCode(new_scan, old_scan)
        counts = result.get_stats()

        assert counts.get('added') == 1
        assert counts.get('modified') == 0
        assert counts.get('removed') == 0
        assert counts.get('unmodified') == 8

    def test_DeltaCode_file_removed(self):
        new_scan = self.get_test_loc('deltacode/new_removed1.json')
        old_scan = self.get_test_loc('deltacode/old_removed1.json')

        result = DeltaCode(new_scan, old_scan)
        counts = result.get_stats()

        assert counts.get('added') == 0
        assert counts.get('modified') == 0
        assert counts.get('removed') == 1
        assert counts.get('unmodified') == 7

    def test_DeltaCode_file_renamed(self):
        new_scan = self.get_test_loc('deltacode/new_renamed1.json')
        old_scan = self.get_test_loc('deltacode/old_renamed1.json')

        result = DeltaCode(new_scan, old_scan)
        counts = result.get_stats()

        assert counts.get('added') == 1
        assert counts.get('modified') == 0
        assert counts.get('removed') == 1
        assert counts.get('unmodified') == 7

    def test_DeltaCode_file_modified(self):
        new_scan = self.get_test_loc('deltacode/new_modified1.json')
        old_scan = self.get_test_loc('deltacode/old_modified1.json')

        result = DeltaCode(new_scan, old_scan)
        counts = result.get_stats()

        assert counts.get('added') == 0
        assert counts.get('modified') == 1
        assert counts.get('removed') == 0
        assert counts.get('unmodified') == 7

    def test_DeltaCode_align_scan_zlib_alignment_exception(self):
        new_scan = self.get_test_loc('deltacode/align-scan-zlib-alignment-exception-new.json')
        # Our old scan uses --full-root option in scancode
        old_scan = self.get_test_loc('deltacode/align-scan-zlib-alignment-exception-old.json')

        results = DeltaCode(new_scan, old_scan)

        assert results.new.files_count == 293
        assert results.old.files_count == 40

        for f in results.new.files:
            assert f.__class__.__name__ == 'File'
            assert f.original_path != None
            assert f.original_path == f.path

        for f in results.old.files:
            assert f.__class__.__name__ == 'File'
            assert f.original_path != None
            assert f.original_path == f.path

    def test_DeltaCode_delta_len_error(self):
        new_scan = self.get_test_loc('deltacode/delta-len-error-new.json')
        old_scan = self.get_test_loc('deltacode/delta-len-error-old.json')

        result = DeltaCode(new_scan, old_scan)

        # Modifiy files_count value to raise the error.
        # This should never happen in reality.
        result.new.files_count = 42

        with pytest.raises(AssertionError):
            result.determine_delta()

    def test_DeltaCode_to_dict_original_path_openssl(self):
        test_scan_new = self.get_test_loc('deltacode/to-dict-openssl-new.json')
        test_scan_old = self.get_test_loc('deltacode/to-dict-openssl-old.json')

        deltacode = DeltaCode(test_scan_new, test_scan_old)
        result = deltacode.to_dict()

        assert (len(result.get('added')) + len(result.get('removed'))
                + len(result.get('modified')) + len(result.get('unmodified'))) == 2459

        assert len(result.get('added')) == 76
        assert len(result.get('removed')) == 10
        assert len(result.get('modified')) == 291
        assert len(result.get('unmodified')) == 2082

    def test_DeltaCode_to_dict_original_path_dropbear(self):
        test_scan_new = self.get_test_loc('deltacode/to-dict-dropbear-new.json')
        test_scan_old = self.get_test_loc('deltacode/to-dict-dropbear-old.json')

        delta = DeltaCode(test_scan_new, test_scan_old)
        data = delta.to_dict()

        deltacode = DeltaCode(test_scan_new, test_scan_old)
        result = deltacode.to_dict()

        assert (len(result.get('added')) + len(result.get('removed'))
                + len(result.get('modified')) + len(result.get('unmodified'))) == 733

        assert len(result.get('added')) == 0
        assert len(result.get('removed')) == 0
        assert len(result.get('modified')) == 17
        assert len(result.get('unmodified')) == 716

    def test_DeltaCode_to_dict_original_path_zlib(self):
        test_scan_new = self.get_test_loc('deltacode/to-dict-zlib-new.json')
        test_scan_old = self.get_test_loc('deltacode/to-dict-zlib-old.json')

        delta = DeltaCode(test_scan_new, test_scan_old)
        data = delta.to_dict()

        deltacode = DeltaCode(test_scan_new, test_scan_old)
        result = deltacode.to_dict()

        assert (len(result.get('added')) + len(result.get('removed'))
                + len(result.get('modified')) + len(result.get('unmodified'))) == 259

        assert len(result.get('added')) == 0
        assert len(result.get('removed')) == 6
        assert len(result.get('modified')) == 34
        assert len(result.get('unmodified')) == 219

    def test_DeltaCode_to_dict_original_path_added1(self):
        test_scan_new = self.get_test_loc('deltacode/to-dict-new-added1.json')
        test_scan_old = self.get_test_loc('deltacode/to-dict-old-added1.json')

        deltacode = DeltaCode(test_scan_new, test_scan_old)
        result = deltacode.to_dict()

        assert (len(result.get('added')) + len(result.get('removed'))
                + len(result.get('modified')) + len(result.get('unmodified'))) == 9

        assert len(result.get('added')) == 1
        assert len(result.get('removed')) == 0
        assert len(result.get('modified')) == 0
        assert len(result.get('unmodified')) == 8

    def test_DeltaCode_to_dict_original_path_full_root(self):
        test_scan_new = self.get_test_loc('deltacode/to-dict-align-trees-simple-new.json')
        # Our old scan uses --full-root option in scancode
        test_scan_old = self.get_test_loc('deltacode/to-dict-align-trees-simple-old.json')

        deltacode = DeltaCode(test_scan_new, test_scan_old)
        result = deltacode.to_dict()

        assert (len(result.get('added')) + len(result.get('removed'))
                + len(result.get('modified')) + len(result.get('unmodified'))) == 33

        assert len(result.get('added')) == 0
        assert len(result.get('removed')) == 0
        assert len(result.get('modified')) == 0
        assert len(result.get('unmodified')) == 33

    def test_DeltaCode_to_dict_simple_file_added(self):
        new_scan = self.get_test_loc('deltacode/new_added1.json')
        old_scan = self.get_test_loc('deltacode/old_added1.json')

        deltacode = DeltaCode(new_scan, old_scan)
        result = deltacode.to_dict()

        assert (len(result.get('added')) + len(result.get('removed'))
                + len(result.get('modified')) + len(result.get('unmodified'))) == 9

        assert len(result.get('added')) == 1
        assert len(result.get('removed')) == 0
        assert len(result.get('modified')) == 0
        assert len(result.get('unmodified')) == 8

    def test_DeltaCode_to_dict_simple_file_modified(self):
        new_scan = self.get_test_loc('deltacode/new_modified1.json')
        old_scan = self.get_test_loc('deltacode/old_modified1.json')

        deltacode = DeltaCode(new_scan, old_scan)
        result = deltacode.to_dict()

        assert (len(result.get('added')) + len(result.get('removed'))
                + len(result.get('modified')) + len(result.get('unmodified'))) == 8

        assert len(result.get('added')) == 0
        assert len(result.get('removed')) == 0
        assert len(result.get('modified')) == 1
        assert len(result.get('unmodified')) == 7

    def test_DeltaCode_to_dict_simple_unmodified(self):
        test_file = self.get_test_loc('deltacode/to-dict-unmodified.json')

        deltacode = DeltaCode(test_file, test_file)

        expected = OrderedDict([
            ('added', []),
            ('removed', []),
            ('modified', []),
            ('unmodified', [
                OrderedDict([
                    ('category', 'unmodified'),
                    ('path', u'test/unmodified.txt')
                ])
            ])
        ])

        result = deltacode.to_dict()

        assert result == expected

    def test_DeltaCode_to_dict_empty(self):
        delta = DeltaCode(None, None)

        result = delta.to_dict()

        assert result == None

    def test_DeltaCode_invalid_paths(self):
        test_path_1 = '/some/invalid/path/1.json'
        test_path_2 = '/some/invalid/path/2.json'

        result = DeltaCode(test_path_1, test_path_2)

        assert result.new.path == '/some/invalid/path/1.json'
        assert result.new.files_count == None
        assert result.new.files == None

        assert result.old.path == '/some/invalid/path/2.json'
        assert result.new.files_count == None
        assert result.old.files == None

        assert result.deltas == None

    def test_DeltaCode_empty_paths(self):
        result = DeltaCode('', '')

        assert result.new.path == ''
        assert result.new.files_count == None
        assert result.new.files == None

        assert result.old.path == ''
        assert result.new.files_count == None
        assert result.old.files == None

        assert result.deltas == None

    def test_DeltaCode_None_paths(self):
        result = DeltaCode(None, None)

        assert result.new.path == ''
        assert result.new.files_count == None
        assert result.new.files == None

        assert result.old.path == ''
        assert result.new.files_count == None
        assert result.old.files == None

        assert result.deltas == None

<<<<<<< HEAD
    def test_Delta_license_diff_new_no_license_info(self):
        new_file = models.File({'path': 'new/path.txt'})
        old_file = models.File({'path': 'old/path.txt', 'licenses': [{'key': 'mit', 'score': 50.0}]})

        result = deltacode.Delta(new_file, old_file, 'modified').license_diff()

        assert result == True

    def test_Delta_license_diff_old_no_license_info(self):
        new_file = models.File({'path': 'new/path.txt', 'licenses': [{'key': 'mit', 'score': 50.0}]})
        old_file = models.File({'path': 'old/path.txt'})

        result = deltacode.Delta(new_file, old_file, 'modified').license_diff()

        assert result == True

    def test_Delta_license_diff_single_diff_multiple_keys(self):
        new_file = models.File({'path': 'new/path.txt', 'licenses': [{'key': 'gpl-2.0', 'score': 100.0}, {'key': 'mit', 'score':30.0}]})
        old_file = models.File({'path': 'old/path.txt', 'licenses': [{'key': 'mit', 'score': 50.0}]})

        result = deltacode.Delta(new_file, old_file, 'modified').license_diff()

        assert result == True

    def test_Delta_license_diff_no_diff_multiple_keys(self):
        new_file = models.File({'path': 'new/path.txt', 'licenses': [{'key': 'mit', 'score': 75.0}, {'key': 'mit', 'score': 90.0}]})
        old_file = models.File({'path': 'old/path.txt', 'licenses': [{'key': 'mit', 'score': 100.0}]})

        result = deltacode.Delta(new_file, old_file, 'modified').license_diff()

        assert result == False

    def test_Delta_license_diff_no_diff_multiple_keys_low_score_new(self):
        new_file = models.File({'path': 'new/path.txt', 'licenses': [{'key': 'mit', 'score': 75.0}, {'key': 'mit', 'score': 90.0}, {'key': 'gpl-2.0', 'score': 49.9}]})
        old_file = models.File({'path': 'old/path.txt', 'licenses': [{'key': 'mit', 'score': 100.0}]})

        result = deltacode.Delta(new_file, old_file, 'modified').license_diff()

        assert result == False

    def test_Delta_license_diff_no_diff_multiple_keys_low_score_old(self):
        new_file = models.File({'path': 'new/path.txt', 'licenses': [{'key': 'mit', 'score': 75.0}, {'key': 'mit', 'score': 90.0}]})
        old_file = models.File({'path': 'old/path.txt', 'licenses': [{'key': 'mit', 'score': 100.0}, {'key': 'gpl-2.0', 'score': 49.9}]})

        result = deltacode.Delta(new_file, old_file, 'modified').license_diff()

        assert result == False

    def test_Delta_license_diff_single_diff(self):
        new_file = models.File({'path': 'new/path.txt', 'licenses': [{'key': 'gpl-2.0', 'score': 70.0}]})
        old_file = models.File({'path': 'old/path.txt', 'licenses': [{'key': 'mit', 'score': 80.0}]})

        result = deltacode.Delta(new_file, old_file, 'modified').license_diff()

        assert result == True

    def test_Delta_license_diff_no_diff(self):
        new_file = models.File({'path': 'new/path.txt', 'licenses': [{'key': 'mit', 'score': 95.0}]})
        old_file = models.File({'path': 'old/path.txt', 'licenses': [{'key': 'mit', 'score': 95.0}]})

        result = deltacode.Delta(new_file, old_file, 'modified').license_diff()

        assert result == False

    def test_Delta_license_diff_missing_diff_low_score_new(self):
        new_file = models.File({'path': 'new/path.txt', 'licenses': [{'key': 'mit', 'score': 45.0}]})
        old_file = models.File({'path': 'old/path.txt', 'licenses': [{'key': 'mit', 'score': 95.0}]})

        result = deltacode.Delta(new_file, old_file, 'modified').license_diff()

        assert result == True

    def test_Delta_license_diff_missing_diff_low_score_old(self):
        new_file = models.File({'path': 'new/path.txt', 'licenses': [{'key': 'mit', 'score': 95.0}]})
        old_file = models.File({'path': 'old/path.txt', 'licenses': [{'key': 'mit', 'score': 45.0}]})

        result = deltacode.Delta(new_file, old_file, 'modified').license_diff()

        assert result == True

    def test_Delta_license_diff_one_None(self):
        file_obj = models.File({'path': 'fake/path.txt'})

        first_None = deltacode.Delta(None, file_obj, 'removed')
        second_None = deltacode.Delta(file_obj, None, 'added')

        result1 = first_None.license_diff()
        result2 = second_None.license_diff()

        assert result1 == False
        assert result2 == False

    def test_Delta_license_diff_None_files(self):
        delta = deltacode.Delta(None, None, None)

        result = delta.license_diff()

        assert result == False

    def test_DeltaCode_license_modified_low_score(self):
        new_scan = self.get_test_loc('deltacode/scan_modified_new_license_added_low_score.json')
        old_scan = self.get_test_loc('deltacode/scan_modified_old_license_added_low_score.json')

        result = DeltaCode(new_scan, old_scan)

        deltas = result.deltas

        assert len(deltas['license_changes']) == 0

    def test_DeltaCode_license_modified(self):
        new_scan = self.get_test_loc('deltacode/scan_modified_new_license_added.json')
        old_scan = self.get_test_loc('deltacode/scan_modified_old_license_added.json')

        result = DeltaCode(new_scan, old_scan)

        deltas = result.deltas

        assert len(deltas['license_changes']) == 2
        assert get_license_keys(deltas, 'new_file', 'some/path/a/a1.py') == sorted([u'apache-2.0', u'agpl-2.0', u'bsd-simplified', u'mit'])
        assert get_license_keys(deltas, 'old_file', 'some/path/a/a1.py') == sorted([u'apache-2.0', u'public-domain', u'bsd-simplified'])
        assert get_license_keys(deltas, 'new_file', 'some/path/b/b1.py') == sorted([u'apache-2.0', u'gpl-2.0', u'bsd-simplified', u'mit'])
        assert get_license_keys(deltas, 'old_file', 'some/path/b/b1.py') == sorted([u'mpl-2.0', u'public-domain', u'bsd-simplified'])
        assert get_license_keys(deltas, 'old_file', 'some/path/b/b1.py') == sorted(['mpl-2.0', 'public-domain', 'bsd-simplified'])
        assert get_license_keys(deltas, 'old_file', 'some/path/b/b1.py') != sorted([u'public-domain', u'bsd-simplified', u'mpl-4.01'])
        assert get_license_keys(deltas, 'old_file', 'some/path/b/b1.py') != sorted([u'public-domain', u'bsd-simplified', u'mpl-2.00'])
        assert get_license_keys(deltas, 'old_file', 'some/path/b/b1.py') == sorted([u'public-domain', u'bsd-simplified', u'mpl-2.0'])

    def test_DeltaCode_no_license_key_value(self):
        new_scan = self.get_test_loc('deltacode/scan_modified_new_no_license_key.json')
        old_scan = self.get_test_loc('deltacode/scan_modified_old_no_license_key.json')

        result = DeltaCode(new_scan, old_scan)

        deltas = result.deltas

        assert len(deltas['license_changes']) == 0
        assert get_license_keys(deltas, 'new_file', 'some/path/a/a1.py') == sorted([])
        assert get_license_keys(deltas, 'old_file', 'some/path/a/a1.py') == sorted([])
        assert get_license_keys(deltas, 'new_file', 'some/path/b/b1.py') == sorted([])
        assert get_license_keys(deltas, 'old_file', 'some/path/b/b1.py') == sorted([])

    def test_DeltaCode_no_license_changes(self):
        new_scan = self.get_test_loc('deltacode/scan_modified_new_no_license_changes.json')
        old_scan = self.get_test_loc('deltacode/scan_modified_old_no_license_changes.json')

        result = DeltaCode(new_scan, old_scan)

        deltas = result.deltas

        assert len(deltas['license_changes']) == 0
        assert get_license_keys(deltas, 'new_file', 'some/path/a/a1.py') == sorted([])
        assert get_license_keys(deltas, 'old_file', 'some/path/a/a1.py') == sorted([])
        assert get_license_keys(deltas, 'new_file', 'some/path/b/b1.py') == sorted([])
        assert get_license_keys(deltas, 'old_file', 'some/path/b/b1.py') == sorted([])
=======
    def test_Delta_to_dict_removed(self):
        old = models.File({
            'path': 'path/removed.txt',
            'type': 'file',
            'name': 'removed.txt',
            'size': 20,
            'sha1': 'a',
            'original_path': ''
        })
        expected = {
            'category': 'removed',
            'path': 'path/removed.txt'
        }

        delta = deltacode.Delta(None, old, 'removed')

        assert delta.to_dict() == expected

    def test_Delta_to_dict_added(self):
        new = models.File({
            'path': 'path/added.txt',
            'type': 'file',
            'name': 'added.txt',
            'size': 20,
            'sha1': 'a',
            'original_path': ''
        })
        expected = {
            'category': 'added',
            'path': 'path/added.txt'
        }

        delta = deltacode.Delta(new, None, 'added')

        assert delta.to_dict() == expected

    def test_Delta_to_dict_modified(self):
        new = models.File({
            'path': 'path/modified.txt',
            'type': 'file',
            'name': 'modified.txt',
            'size': 20,
            'sha1': 'a',
            'original_path': ''
        })
        old = models.File({
            'path': 'path/modified.txt',
            'type': 'file',
            'name': 'modified.txt',
            'size': 21,
            'sha1': 'b',
            'original_path': ''
        })

        expected = {
            'category': 'modified',
            'path': 'path/modified.txt'
        }

        delta = deltacode.Delta(new, old, 'modified')

        assert delta.to_dict() == expected

    def test_Delta_to_dict_unmodified(self):
        new = models.File({
            'path': 'path/unmodified.txt',
            'type': 'file',
            'name': 'unmodified.txt',
            'size': 20,
            'sha1': 'a',
            'original_path': ''
        })
        old = models.File({
            'path': 'path/unmodified.txt',
            'type': 'file',
            'name': 'unmodified.txt',
            'size': 20,
            'sha1': 'a',
            'original_path': ''
        })

        expected = {
            'category': 'unmodified',
            'path': 'path/unmodified.txt'
        }

        delta = deltacode.Delta(new, old, 'unmodified')

        assert delta.to_dict() == expected

    def test_Delta_to_dict_empty(self):
        delta = deltacode.Delta()

        assert delta.to_dict() == None

    def test_Delta_create_object_removed(self):
        new = None
        old = models.File({'path': 'path/removed.txt'})

        delta = deltacode.Delta(new, old, 'removed')

        assert delta.new_file == None
        assert delta.old_file.path == 'path/removed.txt'
        assert delta.category == 'removed'

    def test_Delta_create_object_added(self):
        new = models.File({'path': 'path/added.txt'})
        old = None

        delta = deltacode.Delta(new, old, 'added')

        assert delta.new_file.path == 'path/added.txt'
        assert delta.old_file == None
        assert delta.category == 'added'

    def test_Delta_create_object_modified(self):
        new = models.File({'path': 'path/modified.txt', 'sha1': 'a'})
        old = models.File({'path': 'path/modified.txt', 'sha1': 'b'})

        delta = deltacode.Delta(new, old, 'modified')

        assert delta.new_file.path == 'path/modified.txt'
        assert delta.new_file.sha1 == 'a'
        assert delta.old_file.path == 'path/modified.txt'
        assert delta.old_file.sha1 == 'b'
        assert delta.category == 'modified'

    def test_Delta_create_object_unmodified(self):
        new = models.File({'path': 'path/unmodified.txt', 'sha1': 'a'})
        old = models.File({'path': 'path/unmodified.txt', 'sha1': 'a'})

        delta = deltacode.Delta(new, old, 'unmodified')

        assert delta.new_file.path == 'path/unmodified.txt'
        assert delta.new_file.sha1 == 'a'
        assert delta.old_file.path == 'path/unmodified.txt'
        assert delta.old_file.sha1 == 'a'
        assert delta.category == 'unmodified'

    def test_Delta_create_object_empty(self):
        delta = deltacode.Delta()

        assert delta.new_file == None
        assert delta.old_file == None
        assert delta.category == None
>>>>>>> 5dd2ab56
<|MERGE_RESOLUTION|>--- conflicted
+++ resolved
@@ -388,7 +388,6 @@
 
         assert result.deltas == None
 
-<<<<<<< HEAD
     def test_Delta_license_diff_new_no_license_info(self):
         new_file = models.File({'path': 'new/path.txt'})
         old_file = models.File({'path': 'old/path.txt', 'licenses': [{'key': 'mit', 'score': 50.0}]})
@@ -543,7 +542,7 @@
         assert get_license_keys(deltas, 'old_file', 'some/path/a/a1.py') == sorted([])
         assert get_license_keys(deltas, 'new_file', 'some/path/b/b1.py') == sorted([])
         assert get_license_keys(deltas, 'old_file', 'some/path/b/b1.py') == sorted([])
-=======
+
     def test_Delta_to_dict_removed(self):
         old = models.File({
             'path': 'path/removed.txt',
@@ -688,5 +687,4 @@
 
         assert delta.new_file == None
         assert delta.old_file == None
-        assert delta.category == None
->>>>>>> 5dd2ab56
+        assert delta.category == None