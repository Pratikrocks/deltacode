--- conflicted
+++ resolved
@@ -14,7 +14,6 @@
 import deltacode
 from deltacode import DeltaCode
 from deltacode import models
-<<<<<<< HEAD
 
 
 def get_license_keys(deltas, age, path):
@@ -35,8 +34,7 @@
                 return sorted(old_key_list)
     else:
         return []
-=======
->>>>>>> feed7cbf
+
 
 
 class TestDeltacode(FileBasedTesting):
@@ -69,16 +67,16 @@
 
         assert delta.new.files_count == new_index_length
         assert delta.old.files_count == old_index_length
-    
+
     def test_DeltaCode_ecos_failed_counts_assertion(self):
         new_scan = self.get_test_loc('deltacode/ecos-failed-counts-assertion-new.json')
         old_scan = self.get_test_loc('deltacode/ecos-failed-counts-assertion-old.json')
 
         result = DeltaCode(new_scan, old_scan)
-        
+
         assert result.new.files_count == 11408
         assert result.old.files_count == 8631
-    
+
     def test_DeltaCode_abcm_aligned(self):
         new_scan = self.get_test_loc('deltacode/abcm-aligned-new.json')
         old_scan = self.get_test_loc('deltacode/abcm-aligned-old.json')
